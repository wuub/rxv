#!/usr/bin/env python
# -*- coding: utf-8 -*-
from __future__ import absolute_import, division, print_function

import copy
import logging
import re
import time
import warnings
import xml.etree.ElementTree as ET
from collections import namedtuple
from math import floor

import requests

from .exceptions import MenuUnavailable, PlaybackUnavailable, ResponseException, UnknownPort

try:
    from urllib.parse import urlparse
except ImportError:
    from urlparse import urlparse

logger = logging.getLogger('rxv')


class PlaybackSupport:
    """Container for Playback support.

    This stores a set of booleans so that they are easy to turn into
    whatever format the support needs to be specified at a higher
    level.

    """
    def __init__(self, play=False, stop=False, pause=False,
                 skip_f=False, skip_r=False):
        self.play = play
        self.stop = stop
        self.pause = pause
        self.skip_f = skip_f
        self.skip_r = skip_r


BasicStatus = namedtuple("BasicStatus", "on volume mute input")
PlayStatus = namedtuple("PlayStatus", "playing artist album song station")
MenuStatus = namedtuple("MenuStatus", "ready layer name current_line max_line current_list")

GetParam = 'GetParam'
YamahaCommand = '<YAMAHA_AV cmd="{command}">{payload}</YAMAHA_AV>'
Zone = '<{zone}>{request_text}</{zone}>'
BasicStatusGet = '<Basic_Status>GetParam</Basic_Status>'
PowerControl = '<Power_Control><Power>{state}</Power></Power_Control>'
PowerControlSleep = '<Power_Control><Sleep>{sleep_value}</Sleep></Power_Control>'
Input = '<Input><Input_Sel>{input_name}</Input_Sel></Input>'
InputSelItem = '<Input><Input_Sel_Item>{input_name}</Input_Sel_Item></Input>'
ConfigGet = '<{src_name}><Config>GetParam</Config></{src_name}>'
PlayGet = '<{src_name}><Play_Info>GetParam</Play_Info></{src_name}>'
PlayControl = '<{src_name}><Play_Control><Playback>{action}</Playback></Play_Control></{src_name}>'
ListGet = '<{src_name}><List_Info>GetParam</List_Info></{src_name}>'
ListControlJumpLine = '<{src_name}><List_Control><Jump_Line>{lineno}</Jump_Line>' \
                      '</List_Control></{src_name}>'
ListControlCursor = '<{src_name}><List_Control><Cursor>{action}</Cursor>'\
                    '</List_Control></{src_name}>'
VolumeLevel = '<Volume><Lvl>{value}</Lvl></Volume>'
VolumeLevelValue = '<Val>{val}</Val><Exp>{exp}</Exp><Unit>{unit}</Unit>'
VolumeMute = '<Volume><Mute>{state}</Mute></Volume>'
SelectNetRadioLine = '<NET_RADIO><List_Control><Direct_Sel>Line_{lineno}'\
                     '</Direct_Sel></List_Control></NET_RADIO>'
<<<<<<< HEAD
HdmiOut = '<System><Sound_Video><HDMI><Output><OUT_{port}>{command}</OUT_{port}>'\
          '</Output></HDMI></Sound_Video></System>'

=======
AvailableScenes = '<Config>GetParam</Config>'
Scene = '<Scene><Scene_Sel>{parameter}</Scene_Sel></Scene>'
SurroundProgram = '<Surround><Program_Sel><Current>{parameter}</Current></Program_Sel></Surround>'
>>>>>>> 629dad36

class RXV(object):

    def __init__(self, ctrl_url, model_name="Unknown",
                 zone="Main_Zone", friendly_name='Unknown',
                 unit_desc_url=None):
        if re.match(r"\d{1,3}\.\d{1,3}\.\d{1,3}.\d{1,3}", ctrl_url):
            # backward compatibility: accept ip address as a contorl url
            warnings.warn("Using IP address as a Control URL is deprecated")
            ctrl_url = 'http://%s/YamahaRemoteControl/ctrl' % ctrl_url
        self.ctrl_url = ctrl_url
        self.unit_desc_url = unit_desc_url or re.sub('ctrl$', 'desc.xml', ctrl_url)
        self.model_name = model_name
        self.friendly_name = friendly_name
        self._inputs_cache = None
        self._zones_cache = None
        self._zone = zone
        self._surround_programs_cache = None
        self._scenes_cache = None
        self._session = requests.Session()
        self._discover_features()

    def _discover_features(self):
        """Pull and parse the desc.xml so we can query it later."""
        try:
            desc_xml = self._session.get(self.unit_desc_url).content
            self._desc_xml = ET.fromstring(desc_xml)
        except ET.ParseError:
            logger.exception("Invalid XML returned for request %s: %s",
                             self.unit_desc_url, desc_xml)
            raise
        except Exception:
            logger.exception("Failed to fetch %s" % self.unit_desc_url)
            raise

    def __unicode__(self):
        return ('<{cls} model_name="{model}" zone="{zone}" '
                'ctrl_url="{ctrl_url}" at {addr}>'.format(
                    cls=self.__class__.__name__,
                    zone=self._zone,
                    model=self.model_name,
                    ctrl_url=self.ctrl_url,
                    addr=hex(id(self))
                ))

    def __str__(self):
        return self.__unicode__()

    def __repr__(self):
        return self.__unicode__()

    def _request(self, command, request_text, zone_cmd=True):
        if zone_cmd:
            payload = Zone.format(request_text=request_text, zone=self._zone)
        else:
            payload = request_text

        request_text = YamahaCommand.format(command=command, payload=payload)
        try:
            res = self._session.post(
                self.ctrl_url,
                data=request_text,
                headers={"Content-Type": "text/xml"}
            )
            response = ET.XML(res.content)  # releases connection to the pool
            if response.get("RC") != "0":
                logger.error("Request %s failed with %s",
                             request_text, res.content)
                raise ResponseException(res.content)
            return response
        except ET.ParseError:
            logger.exception("Invalid XML returned for request %s: %s",
                             request_text, res.content)
            raise

    @property
    def basic_status(self):
        response = self._request('GET', BasicStatusGet)
        on = response.find("%s/Basic_Status/Power_Control/Power" % self.zone).text
        inp = response.find("%s/Basic_Status/Input/Input_Sel" % self.zone).text
        mute = response.find("%s/Basic_Status/Volume/Mute" % self.zone).text
        volume = response.find("%s/Basic_Status/Volume/Lvl/Val" % self.zone).text
        volume = int(volume) / 10.0

        status = BasicStatus(on, volume, mute, inp)
        return status

    @property
    def on(self):
        request_text = PowerControl.format(state=GetParam)
        response = self._request('GET', request_text)
        power = response.find("%s/Power_Control/Power" % self._zone).text
        assert power in ["On", "Standby"]
        return power == "On"

    @on.setter
    def on(self, state):
        assert state in [True, False]
        new_state = "On" if state else "Standby"
        request_text = PowerControl.format(state=new_state)
        response = self._request('PUT', request_text)
        return response

    def off(self):
        return self.on(False)

    def get_playback_support(self, input_source=None):
        """Get playback support as bit vector.

        In order to expose features correctly in Home Assistant, we
        need to make it possible to understand what play operations a
        source supports. This builds us a Home Assistant compatible
        bit vector from the desc.xml for the specified source.
        """

        if input_source is None:
            input_source = self.input
        src_name = self._src_name(input_source)

        return PlaybackSupport(
            play=self.supports_play_method(src_name, 'Play'),
            pause=self.supports_play_method(src_name, 'Pause'),
            stop=self.supports_play_method(src_name, 'Stop'),
            skip_f=self.supports_play_method(src_name, 'Skip Fwd'),
            skip_r=self.supports_play_method(src_name, 'Skip Rev'))

    def is_playback_supported(self, input_source=None):
        if input_source is None:
            input_source = self.input
        support = self.get_playback_support(input_source)
        return support.play

    def play(self):
        self._playback_control('Play')

    def pause(self):
        self._playback_control('Pause')

    def stop(self):
        self._playback_control('Stop')

    def next(self):
        self._playback_control('Skip Fwd')

    def previous(self):
        self._playback_control('Skip Rev')

    def _playback_control(self, action):
        # Cache current input to "save" one HTTP-request
        input_source = self.input
        if not self.is_playback_supported(input_source):
            raise PlaybackUnavailable(input_source, action)

        src_name = self._src_name(input_source)
        if not src_name:
            return None

        request_text = PlayControl.format(src_name=src_name, action=action)
        response = self._request('PUT', request_text, zone_cmd=False)
        return response

    @property
    def input(self):
        request_text = Input.format(input_name=GetParam)
        response = self._request('GET', request_text)
        return response.find("%s/Input/Input_Sel" % self.zone).text

    @input.setter
    def input(self, input_name):
        assert input_name in self.inputs()
        request_text = Input.format(input_name=input_name)
        self._request('PUT', request_text)

    def inputs(self):
        if not self._inputs_cache:
            request_text = InputSelItem.format(input_name=GetParam)
            res = self._request('GET', request_text)
            self._inputs_cache = dict(zip((elt.text
                                           for elt in res.iter('Param')),
                                          (elt.text
                                           for elt in res.iter("Src_Name"))))
        return self._inputs_cache

    @property
<<<<<<< HEAD
    def outputs(self):
        outputs = {}

        for cmd in self._find_commands('System,Sound_Video,HDMI,Output'):
            # An output typically looks like this:
            #   System,Sound_Video,HDMI,Output,OUT_1
            # Extract the index number at the end as it is needed when
            # requesting its current state.
            m = re.match(r'.*_(\d+)$', cmd)
            if m is None:
                continue

            port_number = m.group(1)
            request = HdmiOut.format(port=port_number, command='GetParam')
            response = self._request('GET', request, zone_cmd=False)
            port_state = response.find(cmd.replace(',', '/')).text.lower()
            outputs['hdmi' + str(port_number)] = port_state

        return outputs

    def enable_output(self, port, enabled):
        m = re.match(r'hdmi(\d+)', port.lower())
        if m is None:
            raise UnknownPort(port)

        request = HdmiOut.format(port=m.group(1),
                                 command='On' if enabled else 'Off')
        self._request('PUT', request, zone_cmd=False)

    def _find_commands(self, cmd_name):
        for cmd in self._desc_xml.findall('.//Cmd_List/Define'):
            if cmd.text.startswith(cmd_name):
                yield cmd.text
=======
    def surround_program(self):
        request_text = SurroundProgram.format(parameter=GetParam)
        response = self._request('GET', request_text)
        return response.find("%s/Surround/Program_Sel/Current/Sound_Program" % self.zone).text

    @surround_program.setter
    def surround_program(self, surround_name):
        assert surround_name in self.surround_programs()
        parameter = "<Sound_Program>{parameter}</Sound_Program>".format(parameter=surround_name)
        request_text = SurroundProgram.format(parameter=parameter)
        self._request('PUT', request_text)

    def surround_programs(self):
        if not self._surround_programs_cache:
            source_xml = self._desc_xml.find('.//*[@YNC_Tag="%s"]' % self._zone)
            if source_xml is None:
                return False

            setup = source_xml.find('.//*[@Title_1="Setup"]')
            if setup is None:
                return False

            puts = setup.find('.//Put_2/Param_1')
            if puts is None:
                return False

            supports = puts.findall('.//Direct')
            self._surround_programs_cache = list()
            for s in supports:
                self._surround_programs_cache.append(s.text)
        return self._surround_programs_cache

    @property
    def scene(self):
        request_text = Scene.format(parameter=GetParam)
        response = self._request('GET', request_text)
        return response.find("%s/Scene/Scene_Sel" % self.zone).text

    @scene.setter
    def scene(self, scene_name):
        assert scene_name in self.scenes()
        request_text = Input.format(parameter=scene_name)
        self._request('PUT', request_text)

    def scenes(self):
        if not self._scenes_cache:
            res = self._request('GET', AvailableScenes)
            scenes = res.find('.//Scene')
            if scenes is None:
                return False

            supports = scenes.findall('.//*')
            self._scenes_cache = list()
            for s in supports:
                self._scenes_cache.append(s.text)
        return self._scenes_cache
>>>>>>> 629dad36

    @property
    def zone(self):
        return self._zone

    @zone.setter
    def zone(self, zone_name):
        assert zone_name in self.zones()
        self._zone = zone_name

    def zones(self):
        if self._zones_cache is None:
            xml = self._desc_xml
            self._zones_cache = [
                e.get("YNC_Tag") for e in xml.findall('.//*[@Func="Subunit"]')
            ]
        return self._zones_cache

    def zone_controllers(self):
        """Return separate RXV controller for each available zone."""
        controllers = []
        for zone in self.zones():
            zone_ctrl = copy.copy(self)
            zone_ctrl.zone = zone
            controllers.append(zone_ctrl)
        return controllers

    def supports_method(self, source, *args):
        # if there was a complete xpath implementation we could do
        # this all with xpath, but without it it's lots of
        # iteration. This is probably not worth optimizing, these
        # loops are cheep in the long run.
        commands = self._desc_xml.findall('.//Cmd_List')
        for c in commands:
            for item in c:
                parts = item.text.split(",")
                if parts[0] == source and parts[1:] == list(args):
                    return True
        return False

    def supports_play_method(self, source, method):
        # if there was a complete xpath implementation we could do
        # this all with xpath, but without it it's lots of
        # iteration. This is probably not worth optimizing, these
        # loops are cheep in the long run.
        source_xml = self._desc_xml.find('.//*[@YNC_Tag="%s"]' % source)
        if source_xml is None:
            return False

        play_control = source_xml.find('.//*[@Func="Play_Control"]')
        if play_control is None:
            return False

        # built in Element Tree does not support search by text()
        supports = play_control.findall('.//Put_1')
        for s in supports:
            if s.text == method:
                return True
        return False

    def _src_name(self, cur_input):
        if cur_input not in self.inputs():
            return None
        return self.inputs()[cur_input]

    def is_ready(self):
        src_name = self._src_name(self.input)
        if not src_name:
            return True  # input is instantly ready

        request_text = ConfigGet.format(src_name=src_name)
        config = self._request('GET', request_text, zone_cmd=False)

        avail = next(config.iter('Feature_Availability'))
        return avail.text == 'Ready'

    def play_status(self):
        src_name = self._src_name(self.input)
        if not src_name:
            return None

        if not self.supports_method(src_name, 'Play_Info'):
            return

        request_text = PlayGet.format(src_name=src_name)
        res = self._request('GET', request_text, zone_cmd=False)

        playing = (res.find(".//Playback_Info").text == "Play")

        def safe_get(doc, name):
            tag = doc.find(".//%s" % name)
            if tag is not None:
                return tag.text or ""
            else:
                return ""

        artist = safe_get(res, "Artist")
        album = safe_get(res, "Album")
        song = safe_get(res, "Song")
        station = safe_get(res, "Station")

        status = PlayStatus(playing, artist, album, song, station)
        return status

    def menu_status(self):
        cur_input = self.input
        src_name = self._src_name(cur_input)
        if not src_name:
            raise MenuUnavailable(cur_input)

        request_text = ListGet.format(src_name=src_name)
        res = self._request('GET', request_text, zone_cmd=False)

        ready = (next(res.iter("Menu_Status")).text == "Ready")
        layer = int(next(res.iter("Menu_Layer")).text)
        name = next(res.iter("Menu_Name")).text
        current_line = int(next(res.iter("Current_Line")).text)
        max_line = int(next(res.iter("Max_Line")).text)
        current_list = next(res.iter('Current_List'))

        cl = {
            elt.tag: elt.find('Txt').text
            for elt in current_list.getchildren()
            if elt.find('Attribute').text != 'Unselectable'
        }

        status = MenuStatus(ready, layer, name, current_line, max_line, cl)
        return status

    def menu_jump_line(self, lineno):
        cur_input = self.input
        src_name = self._src_name(cur_input)
        if not src_name:
            raise MenuUnavailable(cur_input)

        request_text = ListControlJumpLine.format(src_name=src_name, lineno=lineno)
        return self._request('PUT', request_text, zone_cmd=False)

    def _menu_cursor(self, action):
        cur_input = self.input
        src_name = self._src_name(cur_input)
        if not src_name:
            raise MenuUnavailable(cur_input)

        request_text = ListControlCursor.format(src_name=src_name, action=action)
        return self._request('PUT', request_text, zone_cmd=False)

    def menu_up(self):
        return self._menu_cursor("Up")

    def menu_down(self):
        return self._menu_cursor("Down")

    def menu_left(self):
        return self._menu_cursor("Left")

    def menu_right(self):
        return self._menu_cursor("Right")

    def menu_sel(self):
        return self._menu_cursor("Sel")

    def menu_return(self):
        return self._menu_cursor("Return")

    @property
    def volume(self):
        request_text = VolumeLevel.format(value=GetParam)
        response = self._request('GET', request_text)
        vol = response.find('%s/Volume/Lvl/Val' % self.zone).text
        return float(vol) / 10.0

    @volume.setter
    def volume(self, value):
        value = str(int(value * 10))
        exp = 1
        unit = 'dB'

        volume_val = VolumeLevelValue.format(val=value, exp=exp, unit=unit)
        request_text = VolumeLevel.format(value=volume_val)
        self._request('PUT', request_text)

    def volume_fade(self, final_vol, sleep=0.5):
        start_vol = int(floor(self.volume))
        step = 1 if final_vol > start_vol else -1
        final_vol += step  # to make sure, we don't stop one dB before

        for val in range(start_vol, final_vol, step):
            self.volume = val
            time.sleep(sleep)

    @property
    def mute(self):
        request_text = VolumeMute.format(state=GetParam)
        response = self._request('GET', request_text)
        mute = response.find('%s/Volume/Mute' % self.zone).text
        assert mute in ["On", "Off"]
        return mute == "On"

    @mute.setter
    def mute(self, state):
        assert state in [True, False]
        new_state = "On" if state else "Off"
        request_text = VolumeMute.format(state=new_state)
        response = self._request('PUT', request_text)
        return response

    def _direct_sel(self, lineno):
        request_text = SelectNetRadioLine.format(lineno=lineno)
        return self._request('PUT', request_text, zone_cmd=False)

    def net_radio(self, path):
        """Play net radio at the specified path.

        This lets you play a NET_RADIO address in a single command
        with by encoding it with > as separators. For instance:

            Bookmarks>Internet>Radio Paradise

        It does this by push commands, then looping and making sure
        the menu is in a ready state before we try to push the next
        one. A sufficient number of iterations are allowed for to
        ensure we give it time to get there.

        TODO: better error handling if we some how time out
        """
        layers = path.split(">")
        self.input = "NET RADIO"

        for attempt in range(20):
            menu = self.menu_status()
            if menu.ready:
                for line, value in menu.current_list.items():
                    if value == layers[menu.layer - 1]:
                        lineno = line[5:]
                        self._direct_sel(lineno)
                        if menu.layer == len(layers):
                            return
                        break
            else:
                # print("Sleeping because we are not ready yet")
                time.sleep(1)

    @property
    def sleep(self):
        request_text = PowerControlSleep.format(sleep_value=GetParam)
        response = self._request('GET', request_text)
        sleep = response.find("%s/Power_Control/Sleep" % self._zone).text
        return sleep

    @sleep.setter
    def sleep(self, value):
        request_text = PowerControlSleep.format(sleep_value=value)
        self._request('PUT', request_text)

    @property
    def small_image_url(self):
        host = urlparse(self.ctrl_url).hostname
        return "http://{}:8080/BCO_device_sm_icon.png".format(host)

    @property
    def large_image_url(self):
        host = urlparse(self.ctrl_url).hostname
        return "http://{}:8080/BCO_device_lrg_icon.png".format(host)<|MERGE_RESOLUTION|>--- conflicted
+++ resolved
@@ -65,15 +65,13 @@
 VolumeMute = '<Volume><Mute>{state}</Mute></Volume>'
 SelectNetRadioLine = '<NET_RADIO><List_Control><Direct_Sel>Line_{lineno}'\
                      '</Direct_Sel></List_Control></NET_RADIO>'
-<<<<<<< HEAD
+
 HdmiOut = '<System><Sound_Video><HDMI><Output><OUT_{port}>{command}</OUT_{port}>'\
           '</Output></HDMI></Sound_Video></System>'
-
-=======
 AvailableScenes = '<Config>GetParam</Config>'
 Scene = '<Scene><Scene_Sel>{parameter}</Scene_Sel></Scene>'
 SurroundProgram = '<Surround><Program_Sel><Current>{parameter}</Current></Program_Sel></Surround>'
->>>>>>> 629dad36
+
 
 class RXV(object):
 
@@ -258,7 +256,6 @@
         return self._inputs_cache
 
     @property
-<<<<<<< HEAD
     def outputs(self):
         outputs = {}
 
@@ -292,7 +289,7 @@
         for cmd in self._desc_xml.findall('.//Cmd_List/Define'):
             if cmd.text.startswith(cmd_name):
                 yield cmd.text
-=======
+
     def surround_program(self):
         request_text = SurroundProgram.format(parameter=GetParam)
         response = self._request('GET', request_text)
@@ -349,7 +346,6 @@
             for s in supports:
                 self._scenes_cache.append(s.text)
         return self._scenes_cache
->>>>>>> 629dad36
 
     @property
     def zone(self):
